// eslint-env node

module.exports = [
	{
		name: 'CJS',
		path: 'dist/lightweight-charts.production.cjs',
<<<<<<< HEAD
		limit: '45.00 KB',
=======
		limit: '46.94 KB',
>>>>>>> ddcad5f7
	},
	{
		name: 'ESM',
		path: 'dist/lightweight-charts.production.mjs',
<<<<<<< HEAD
		limit: '44.95 KB',
=======
		limit: '46.86 KB',
>>>>>>> ddcad5f7
	},
	{
		name: 'Standalone-ESM',
		path: 'dist/lightweight-charts.standalone.production.mjs',
<<<<<<< HEAD
		limit: '46.65 KB',
=======
		limit: '48.56 KB',
>>>>>>> ddcad5f7
	},
	{
		name: 'Standalone',
		path: 'dist/lightweight-charts.standalone.production.js',
<<<<<<< HEAD
		limit: '46.70 KB',
=======
		limit: '48.61 KB',
>>>>>>> ddcad5f7
	},
];<|MERGE_RESOLUTION|>--- conflicted
+++ resolved
@@ -4,37 +4,21 @@
 	{
 		name: 'CJS',
 		path: 'dist/lightweight-charts.production.cjs',
-<<<<<<< HEAD
-		limit: '45.00 KB',
-=======
 		limit: '46.94 KB',
->>>>>>> ddcad5f7
 	},
 	{
 		name: 'ESM',
 		path: 'dist/lightweight-charts.production.mjs',
-<<<<<<< HEAD
-		limit: '44.95 KB',
-=======
 		limit: '46.86 KB',
->>>>>>> ddcad5f7
 	},
 	{
 		name: 'Standalone-ESM',
 		path: 'dist/lightweight-charts.standalone.production.mjs',
-<<<<<<< HEAD
-		limit: '46.65 KB',
-=======
 		limit: '48.56 KB',
->>>>>>> ddcad5f7
 	},
 	{
 		name: 'Standalone',
 		path: 'dist/lightweight-charts.standalone.production.js',
-<<<<<<< HEAD
-		limit: '46.70 KB',
-=======
 		limit: '48.61 KB',
->>>>>>> ddcad5f7
 	},
 ];