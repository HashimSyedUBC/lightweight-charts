--- conflicted
+++ resolved
@@ -8,10 +8,6 @@
 	},
 	{
 		name: 'ESM',
-<<<<<<< HEAD
-		path: 'dist/lightweight-charts.esm.production.js',
-		limit: '44.79 KB',
-=======
 		path: 'dist/lightweight-charts.production.mjs',
 		limit: '44.35 KB',
 	},
@@ -19,11 +15,10 @@
 		name: 'Standalone-ESM',
 		path: 'dist/lightweight-charts.standalone.production.mjs',
 		limit: '46.05 KB',
->>>>>>> 1760f5a4
 	},
 	{
 		name: 'Standalone',
 		path: 'dist/lightweight-charts.standalone.production.js',
-		limit: '46.55 KB',
+		limit: '46.1 KB',
 	},
 ];