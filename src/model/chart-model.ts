--- conflicted
+++ resolved
@@ -246,7 +246,7 @@
 	 * @defaultValue If `0` (default) or none value provided, then a size of the widget will be calculated based its container's size.
 	 */
 	height: number;
-<<<<<<< HEAD
+
 	/**
 	 * Setting this flag to `true` makes chart monitoring container and changing its size on every container resize.
 	 * This feature requires [`ResizeObserver`](https://developer.mozilla.org/en-US/docs/Web/API/ResizeObserver) class to be available in the global scope.
@@ -256,8 +256,6 @@
 	 * The flag `autoSize` could also be set with and unset with `applyOptions` function.
 	 * */
 	autoSize: boolean;
-	/** Structure with watermark options */
-=======
 
 	/**
 	 * Watermark options.
@@ -267,7 +265,6 @@
 	 * Please make sure you enable it and set an appropriate font color and size to make your watermark visible in the background of the chart.
 	 * We recommend a semi-transparent color and a large font. Also note that watermark position can be aligned vertically and horizontally.
 	 */
->>>>>>> 7067f8cc
 	watermark: WatermarkOptions;
 
 	/**
