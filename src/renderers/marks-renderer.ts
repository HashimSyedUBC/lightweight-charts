import { SeriesItemsIndexesRange } from '../model/time-data';

<<<<<<< HEAD
import { MediaCoordsRenderingScope } from './canvas-rendering-target';
import { LineItem } from './line-renderer';
=======
import { LineItemBase } from './line-renderer-base';
>>>>>>> 6d8d907a
import { ScaledRenderer } from './scaled-renderer';

export interface MarksRendererData {
	items: LineItemBase[];
	lineColor: string;
	backColor: string;
	radius: number;
	visibleRange: SeriesItemsIndexesRange | null;
}

export class PaneRendererMarks extends ScaledRenderer {
	protected _data: MarksRendererData | null = null;

	public setData(data: MarksRendererData): void {
		this._data = data;
	}

	protected _drawImpl({ context: ctx }: MediaCoordsRenderingScope): void {
		if (this._data === null || this._data.visibleRange === null) {
			return;
		}

		const visibleRange = this._data.visibleRange;
		const data = this._data;

		const draw = (radius: number) => {
			ctx.beginPath();

			for (let i = visibleRange.to - 1; i >= visibleRange.from; --i) {
				const point = data.items[i];
				ctx.moveTo(point.x, point.y);
				ctx.arc(point.x, point.y, radius, 0, Math.PI * 2);
			}

			ctx.fill();
		};

		ctx.fillStyle = data.backColor;
		draw(data.radius + 2);

		ctx.fillStyle = data.lineColor;
		draw(data.radius);
	}
}<|MERGE_RESOLUTION|>--- conflicted
+++ resolved
@@ -1,11 +1,7 @@
 import { SeriesItemsIndexesRange } from '../model/time-data';
 
-<<<<<<< HEAD
 import { MediaCoordsRenderingScope } from './canvas-rendering-target';
-import { LineItem } from './line-renderer';
-=======
 import { LineItemBase } from './line-renderer-base';
->>>>>>> 6d8d907a
 import { ScaledRenderer } from './scaled-renderer';
 
 export interface MarksRendererData {
