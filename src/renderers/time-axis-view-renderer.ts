--- conflicted
+++ resolved
@@ -72,19 +72,12 @@
 
 		ctx.fillStyle = this._data.background;
 
-<<<<<<< HEAD
 		const { horizontalPixelRatio, verticalPixelRatio } = target;
 		const x1scaled = Math.round(x1 * horizontalPixelRatio);
 		const y1scaled = Math.round(y1 * verticalPixelRatio);
 		const x2scaled = Math.round(x2 * horizontalPixelRatio);
 		const y2scaled = Math.round(y2 * verticalPixelRatio);
-		ctx.fillRect(x1scaled, y1scaled, x2scaled - x1scaled, y2scaled - y1scaled);
-=======
-		const x1scaled = Math.round(x1 * pixelRatio);
-		const y1scaled = Math.round(y1 * pixelRatio);
-		const x2scaled = Math.round(x2 * pixelRatio);
-		const y2scaled = Math.round(y2 * pixelRatio);
-		const radiusScaled = Math.round(radius * pixelRatio);
+		const radiusScaled = Math.round(radius * horizontalPixelRatio);
 		ctx.beginPath();
 		ctx.moveTo(x1scaled, y1scaled);
 		ctx.lineTo(x1scaled, y2scaled - radiusScaled);
@@ -93,16 +86,11 @@
 		ctx.arcTo(x2scaled, y2scaled, x2scaled, y2scaled - radiusScaled, radiusScaled);
 		ctx.lineTo(x2scaled, y1scaled);
 		ctx.fill();
->>>>>>> f28f8112
 
 		if (this._data.tickVisible) {
 			const tickX = Math.round(this._data.coordinate * horizontalPixelRatio);
 			const tickTop = y1scaled;
-<<<<<<< HEAD
-			const tickBottom = Math.round((tickTop + rendererOptions.borderSize + rendererOptions.tickLength) * verticalPixelRatio);
-=======
-			const tickBottom = Math.round((tickTop + rendererOptions.tickLength) * pixelRatio);
->>>>>>> f28f8112
+			const tickBottom = Math.round((tickTop + rendererOptions.tickLength) * verticalPixelRatio);
 
 			ctx.fillStyle = this._data.color;
 			const tickWidth = Math.max(1, Math.floor(horizontalPixelRatio));
@@ -110,31 +98,25 @@
 			ctx.fillRect(tickX - tickOffset, tickTop, tickWidth, tickBottom - tickTop);
 		}
 
-<<<<<<< HEAD
 		target.useCanvasElementCoordinates(({ context }: { context: CanvasRenderingContext2D }) => {
 			const data = ensureNotNull(this._data);
-			const yText = y2 - rendererOptions.baselineOffset - rendererOptions.paddingBottom;
-			context.textAlign = 'left';
-			context.fillStyle = data.color;
-			context.fillText(data.text, x1 + horzMargin, yText);
+
+			const yText =
+				y1 +
+				rendererOptions.borderSize +
+				rendererOptions.tickLength +
+				rendererOptions.paddingTop +
+				rendererOptions.fontSize / 2;
+
+			ctx.textAlign = 'left';
+			ctx.textBaseline = 'middle';
+			ctx.fillStyle = data.color;
+
+			const textYCorrection = rendererOptions.widthCache.yMidCorrection(ctx, 'Apr0');
+
+			ctx.translate(x1 + horzMargin, yText + textYCorrection);
+			ctx.fillText(data.text, 0, 0);
 		});
-=======
-		const yText =
-			y1 +
-			rendererOptions.borderSize +
-			rendererOptions.tickLength +
-			rendererOptions.paddingTop +
-			rendererOptions.fontSize / 2;
-
-		ctx.textAlign = 'left';
-		ctx.textBaseline = 'middle';
-		ctx.fillStyle = this._data.color;
-
-		const textYCorrection = rendererOptions.widthCache.yMidCorrection(ctx, 'Apr0');
-
-		ctx.translate((x1 + horzMargin) * pixelRatio, (yText + textYCorrection) * pixelRatio);
-		drawScaled(ctx, pixelRatio, () => ctx.fillText(ensureNotNull(this._data).text, 0, 0));
->>>>>>> f28f8112
 
 		ctx.restore();
 	}
