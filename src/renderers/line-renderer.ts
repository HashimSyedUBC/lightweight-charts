import { LineStrokeColorerStyle } from '../model/series-bar-colorer';

<<<<<<< HEAD
import { MediaCoordsRenderingScope } from './canvas-rendering-target';
import { LinePoint, LineStyle, LineType, LineWidth, setLineStyle } from './draw-line';
import { ScaledRenderer } from './scaled-renderer';
import { getControlPoints, walkLine } from './walk-line';

export type LineItem = TimedValue & PricedValue & LinePoint & { color?: string };

export interface PaneRendererLineDataBase {
	lineType: LineType;

	items: LineItem[];

	barWidth: number;

	lineWidth: LineWidth;
	lineStyle: LineStyle;

	visibleRange: SeriesItemsIndexesRange | null;
}

export abstract class PaneRendererLineBase<TData extends PaneRendererLineDataBase> extends ScaledRenderer {
	protected _data: TData | null = null;

	public setData(data: TData): void {
		this._data = data;
	}

	protected _drawImpl(renderingScope: MediaCoordsRenderingScope): void {
		if (this._data === null || this._data.items.length === 0 || this._data.visibleRange === null) {
			return;
		}

		const ctx = renderingScope.context;

		ctx.lineCap = 'butt';
		ctx.lineWidth = this._data.lineWidth;

		setLineStyle(ctx, this._data.lineStyle);

		ctx.strokeStyle = this._strokeStyle(renderingScope);
		ctx.lineJoin = 'round';

		if (this._data.items.length === 1) {
			ctx.beginPath();

			const point = this._data.items[0];
			ctx.moveTo(point.x - this._data.barWidth / 2, point.y);
			ctx.lineTo(point.x + this._data.barWidth / 2, point.y);

			if (point.color !== undefined) {
				ctx.strokeStyle = point.color;
			}

			ctx.stroke();
		} else {
			this._drawLine(ctx, this._data);
		}
	}

	protected _drawLine(ctx: CanvasRenderingContext2D, data: TData): void {
		ctx.beginPath();
		walkLine(ctx, data.items, data.lineType, data.visibleRange as SeriesItemsIndexesRange);
		ctx.stroke();
	}

	protected abstract _strokeStyle(renderingScope: MediaCoordsRenderingScope): CanvasRenderingContext2D['strokeStyle'];
}

export interface PaneRendererLineData extends PaneRendererLineDataBase {
	lineColor: string;
=======
import { LineItemBase, PaneRendererLineBase, PaneRendererLineDataBase } from './line-renderer-base';

export type LineStrokeItem = LineItemBase & LineStrokeColorerStyle;
export interface PaneRendererLineData extends PaneRendererLineDataBase<LineStrokeItem> {
>>>>>>> 6d8d907a
}

export class PaneRendererLine extends PaneRendererLineBase<PaneRendererLineData> {
	protected override _strokeStyle(ctx: CanvasRenderingContext2D, item: LineStrokeItem): CanvasRenderingContext2D['strokeStyle'] {
		return item.lineColor;
	}
}<|MERGE_RESOLUTION|>--- conflicted
+++ resolved
@@ -1,86 +1,14 @@
 import { LineStrokeColorerStyle } from '../model/series-bar-colorer';
 
-<<<<<<< HEAD
 import { MediaCoordsRenderingScope } from './canvas-rendering-target';
-import { LinePoint, LineStyle, LineType, LineWidth, setLineStyle } from './draw-line';
-import { ScaledRenderer } from './scaled-renderer';
-import { getControlPoints, walkLine } from './walk-line';
-
-export type LineItem = TimedValue & PricedValue & LinePoint & { color?: string };
-
-export interface PaneRendererLineDataBase {
-	lineType: LineType;
-
-	items: LineItem[];
-
-	barWidth: number;
-
-	lineWidth: LineWidth;
-	lineStyle: LineStyle;
-
-	visibleRange: SeriesItemsIndexesRange | null;
-}
-
-export abstract class PaneRendererLineBase<TData extends PaneRendererLineDataBase> extends ScaledRenderer {
-	protected _data: TData | null = null;
-
-	public setData(data: TData): void {
-		this._data = data;
-	}
-
-	protected _drawImpl(renderingScope: MediaCoordsRenderingScope): void {
-		if (this._data === null || this._data.items.length === 0 || this._data.visibleRange === null) {
-			return;
-		}
-
-		const ctx = renderingScope.context;
-
-		ctx.lineCap = 'butt';
-		ctx.lineWidth = this._data.lineWidth;
-
-		setLineStyle(ctx, this._data.lineStyle);
-
-		ctx.strokeStyle = this._strokeStyle(renderingScope);
-		ctx.lineJoin = 'round';
-
-		if (this._data.items.length === 1) {
-			ctx.beginPath();
-
-			const point = this._data.items[0];
-			ctx.moveTo(point.x - this._data.barWidth / 2, point.y);
-			ctx.lineTo(point.x + this._data.barWidth / 2, point.y);
-
-			if (point.color !== undefined) {
-				ctx.strokeStyle = point.color;
-			}
-
-			ctx.stroke();
-		} else {
-			this._drawLine(ctx, this._data);
-		}
-	}
-
-	protected _drawLine(ctx: CanvasRenderingContext2D, data: TData): void {
-		ctx.beginPath();
-		walkLine(ctx, data.items, data.lineType, data.visibleRange as SeriesItemsIndexesRange);
-		ctx.stroke();
-	}
-
-	protected abstract _strokeStyle(renderingScope: MediaCoordsRenderingScope): CanvasRenderingContext2D['strokeStyle'];
-}
-
-export interface PaneRendererLineData extends PaneRendererLineDataBase {
-	lineColor: string;
-=======
 import { LineItemBase, PaneRendererLineBase, PaneRendererLineDataBase } from './line-renderer-base';
 
 export type LineStrokeItem = LineItemBase & LineStrokeColorerStyle;
 export interface PaneRendererLineData extends PaneRendererLineDataBase<LineStrokeItem> {
->>>>>>> 6d8d907a
 }
 
 export class PaneRendererLine extends PaneRendererLineBase<PaneRendererLineData> {
-	protected override _strokeStyle(ctx: CanvasRenderingContext2D, item: LineStrokeItem): CanvasRenderingContext2D['strokeStyle'] {
+	protected override _strokeStyle(renderingScope: MediaCoordsRenderingScope, item: LineStrokeItem): CanvasRenderingContext2D['strokeStyle'] {
 		return item.lineColor;
 	}
 }