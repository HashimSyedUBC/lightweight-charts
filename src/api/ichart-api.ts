import { DeepPartial } from '../helpers/strict-type-checks';

<<<<<<< HEAD
import { ChartOptionsImpl } from '../model/chart-model';
import { BarData, HistogramData, LineData } from '../model/data-consumer';
import { Time } from '../model/horz-scale-behavior-time/types';
=======
import { ChartOptions } from '../model/chart-model';
import { CustomData, ICustomSeriesPaneView } from '../model/icustom-series';
>>>>>>> ddcad5f7
import { Point } from '../model/point';
import {
	AreaSeriesPartialOptions,
	BarSeriesPartialOptions,
	BaselineSeriesPartialOptions,
	CandlestickSeriesPartialOptions,
	CustomSeriesOptions,
	HistogramSeriesPartialOptions,
	LineSeriesPartialOptions,
	SeriesPartialOptions,
	SeriesType,
} from '../model/series-options';
import { Logical } from '../model/time-data';
import { TouchMouseEventData } from '../model/touch-mouse-event-data';

<<<<<<< HEAD
=======
import { BarData, HistogramData, LineData, WhitespaceData } from './data-consumer';
>>>>>>> ddcad5f7
import { IPriceScaleApi } from './iprice-scale-api';
import { ISeriesApi } from './iseries-api';
import { ITimeScaleApi } from './itime-scale-api';

/**
 * Represents a mouse event.
 */
export interface MouseEventParams<HorzScaleItem = Time> {
	/**
	 * Time of the data at the location of the mouse event.
	 *
	 * The value will be `undefined` if the location of the event in the chart is outside the range of available data.
	 */
	time?: HorzScaleItem;
	/**
	 * Logical index
	 */
	logical?: Logical;
	/**
	 * Location of the event in the chart.
	 *
	 * The value will be `undefined` if the event is fired outside the chart, for example a mouse leave event.
	 */
	point?: Point;
	/**
	 * Data of all series at the location of the event in the chart.
	 *
	 * Keys of the map are {@link ISeriesApi} instances. Values are prices.
	 * Values of the map are original data items
	 */
<<<<<<< HEAD
	seriesData: Map<ISeriesApi<SeriesType, HorzScaleItem>, BarData<HorzScaleItem> | LineData<HorzScaleItem> | HistogramData<HorzScaleItem>>;
=======
	seriesData: Map<ISeriesApi<SeriesType>, BarData | LineData | HistogramData | CustomData>;
>>>>>>> ddcad5f7
	/**
	 * The {@link ISeriesApi} for the series at the point of the mouse event.
	 */
	hoveredSeries?: ISeriesApi<SeriesType, HorzScaleItem>;
	/**
	 * The ID of the object at the point of the mouse event.
	 */
	hoveredObjectId?: unknown;
	/**
	 * The underlying source mouse or touch event data, if available
	 */
	sourceEvent?: TouchMouseEventData;
}

/**
 * A custom function use to handle mouse events.
 */
export type MouseEventHandler<HorzScaleItem> = (param: MouseEventParams<HorzScaleItem>) => void;

/**
 * The main interface of a single chart.
 */
export interface IChartApiBase<HorzScaleItem = Time> {
	/**
	 * Removes the chart object including all DOM elements. This is an irreversible operation, you cannot do anything with the chart after removing it.
	 */
	remove(): void;

	/**
	 * Sets fixed size of the chart. By default chart takes up 100% of its container.
	 *
	 * If chart has the `autoSize` option enabled, and the ResizeObserver is available then
	 * the width and height values will be ignored.
	 *
	 * @param width - Target width of the chart.
	 * @param height - Target height of the chart.
	 * @param forceRepaint - True to initiate resize immediately. One could need this to get screenshot immediately after resize.
	 */
	resize(width: number, height: number, forceRepaint?: boolean): void;

	/**
	 * Creates a custom series with specified parameters.
	 *
	 * A custom series is a generic series which can be extended with a custom renderer to
	 * implement chart types which the library doesn't support by default.
	 *
	 * @param customPaneView - A custom series pane view which implements the custom renderer.
	 * @param customOptions - Customization parameters of the series being created.
	 * ```js
	 * const series = chart.addCustomSeries(myCustomPaneView);
	 * ```
	 */
	addCustomSeries<
		TData extends CustomData,
		TOptions extends CustomSeriesOptions,
		TPartialOptions extends SeriesPartialOptions<TOptions> = SeriesPartialOptions<TOptions>
	>(
		customPaneView: ICustomSeriesPaneView<TData, TOptions>,
		customOptions?: SeriesPartialOptions<TOptions>
	): ISeriesApi<'Custom', TData | WhitespaceData, TOptions, TPartialOptions>;

	/**
	 * Creates an area series with specified parameters.
	 *
	 * @param areaOptions - Customization parameters of the series being created.
	 * @returns An interface of the created series.
	 * @example
	 * ```js
	 * const series = chart.addAreaSeries();
	 * ```
	 */
	addAreaSeries(areaOptions?: AreaSeriesPartialOptions): ISeriesApi<'Area', HorzScaleItem>;

	/**
	 * Creates a baseline series with specified parameters.
	 *
	 * @param baselineOptions - Customization parameters of the series being created.
	 * @returns An interface of the created series.
	 * @example
	 * ```js
	 * const series = chart.addBaselineSeries();
	 * ```
	 */
	addBaselineSeries(baselineOptions?: BaselineSeriesPartialOptions): ISeriesApi<'Baseline', HorzScaleItem>;

	/**
	 * Creates a bar series with specified parameters.
	 *
	 * @param barOptions - Customization parameters of the series being created.
	 * @returns An interface of the created series.
	 * @example
	 * ```js
	 * const series = chart.addBarSeries();
	 * ```
	 */
	addBarSeries(barOptions?: BarSeriesPartialOptions): ISeriesApi<'Bar', HorzScaleItem>;

	/**
	 * Creates a candlestick series with specified parameters.
	 *
	 * @param candlestickOptions - Customization parameters of the series being created.
	 * @returns An interface of the created series.
	 * @example
	 * ```js
	 * const series = chart.addCandlestickSeries();
	 * ```
	 */
	addCandlestickSeries(candlestickOptions?: CandlestickSeriesPartialOptions): ISeriesApi<'Candlestick', HorzScaleItem>;

	/**
	 * Creates a histogram series with specified parameters.
	 *
	 * @param histogramOptions - Customization parameters of the series being created.
	 * @returns An interface of the created series.
	 * @example
	 * ```js
	 * const series = chart.addHistogramSeries();
	 * ```
	 */
	addHistogramSeries(histogramOptions?: HistogramSeriesPartialOptions): ISeriesApi<'Histogram', HorzScaleItem>;

	/**
	 * Creates a line series with specified parameters.
	 *
	 * @param lineOptions - Customization parameters of the series being created.
	 * @returns An interface of the created series.
	 * @example
	 * ```js
	 * const series = chart.addLineSeries();
	 * ```
	 */
	addLineSeries(lineOptions?: LineSeriesPartialOptions): ISeriesApi<'Line', HorzScaleItem>;

	/**
	 * Removes a series of any type. This is an irreversible operation, you cannot do anything with the series after removing it.
	 *
	 * @example
	 * ```js
	 * chart.removeSeries(series);
	 * ```
	 */
	removeSeries(seriesApi: ISeriesApi<SeriesType, HorzScaleItem>): void;

	/**
	 * Subscribe to the chart click event.
	 *
	 * @param handler - Handler to be called on mouse click.
	 * @example
	 * ```js
	 * function myClickHandler(param) {
	 *     if (!param.point) {
	 *         return;
	 *     }
	 *
	 *     console.log(`Click at ${param.point.x}, ${param.point.y}. The time is ${param.time}.`);
	 * }
	 *
	 * chart.subscribeClick(myClickHandler);
	 * ```
	 */
	subscribeClick(handler: MouseEventHandler<HorzScaleItem>): void;

	/**
	 * Unsubscribe a handler that was previously subscribed using {@link subscribeClick}.
	 *
	 * @param handler - Previously subscribed handler
	 * @example
	 * ```js
	 * chart.unsubscribeClick(myClickHandler);
	 * ```
	 */
	unsubscribeClick(handler: MouseEventHandler<HorzScaleItem>): void;

	/**
	 * Subscribe to the crosshair move event.
	 *
	 * @param handler - Handler to be called on crosshair move.
	 * @example
	 * ```js
	 * function myCrosshairMoveHandler(param) {
	 *     if (!param.point) {
	 *         return;
	 *     }
	 *
	 *     console.log(`Crosshair moved to ${param.point.x}, ${param.point.y}. The time is ${param.time}.`);
	 * }
	 *
	 * chart.subscribeCrosshairMove(myCrosshairMoveHandler);
	 * ```
	 */
	subscribeCrosshairMove(handler: MouseEventHandler<HorzScaleItem>): void;

	/**
	 * Unsubscribe a handler that was previously subscribed using {@link subscribeCrosshairMove}.
	 *
	 * @param handler - Previously subscribed handler
	 * @example
	 * ```js
	 * chart.unsubscribeCrosshairMove(myCrosshairMoveHandler);
	 * ```
	 */
	unsubscribeCrosshairMove(handler: MouseEventHandler<HorzScaleItem>): void;

	/**
	 * Returns API to manipulate a price scale.
	 *
	 * @param priceScaleId - ID of the price scale.
	 * @returns Price scale API.
	 */
	priceScale(priceScaleId: string): IPriceScaleApi;

	/**
	 * Returns API to manipulate the time scale
	 *
	 * @returns Target API
	 */
	timeScale(): ITimeScaleApi<HorzScaleItem>;

	/**
	 * Applies new options to the chart
	 *
	 * @param options - Any subset of options.
	 */
	applyOptions(options: DeepPartial<ChartOptionsImpl<HorzScaleItem>>): void;

	/**
	 * Returns currently applied options
	 *
	 * @returns Full set of currently applied options, including defaults
	 */
	options(): Readonly<ChartOptionsImpl<HorzScaleItem>>;

	/**
	 * Make a screenshot of the chart with all the elements excluding crosshair.
	 *
	 * @returns A canvas with the chart drawn on. Any `Canvas` methods like `toDataURL()` or `toBlob()` can be used to serialize the result.
	 */
	takeScreenshot(): HTMLCanvasElement;

	/**
	 * Returns the active state of the `autoSize` option. This can be used to check
	 * whether the chart is handling resizing automatically with a `ResizeObserver`.
	 *
	 * @returns Whether the `autoSize` option is enabled and the active.
	 */
	autoSizeActive(): boolean;

	/**
	 * Returns the generated div element containing the chart. This can be used for adding your own additional event listeners, or for measuring the
	 * elements dimensions and position within the document.
	 *
	 * @returns generated div element containing the chart.
	 */
	chartElement(): HTMLDivElement;
}<|MERGE_RESOLUTION|>--- conflicted
+++ resolved
@@ -1,13 +1,9 @@
 import { DeepPartial } from '../helpers/strict-type-checks';
 
-<<<<<<< HEAD
 import { ChartOptionsImpl } from '../model/chart-model';
-import { BarData, HistogramData, LineData } from '../model/data-consumer';
+import { BarData, HistogramData, LineData, WhitespaceData } from '../model/data-consumer';
 import { Time } from '../model/horz-scale-behavior-time/types';
-=======
-import { ChartOptions } from '../model/chart-model';
 import { CustomData, ICustomSeriesPaneView } from '../model/icustom-series';
->>>>>>> ddcad5f7
 import { Point } from '../model/point';
 import {
 	AreaSeriesPartialOptions,
@@ -23,10 +19,6 @@
 import { Logical } from '../model/time-data';
 import { TouchMouseEventData } from '../model/touch-mouse-event-data';
 
-<<<<<<< HEAD
-=======
-import { BarData, HistogramData, LineData, WhitespaceData } from './data-consumer';
->>>>>>> ddcad5f7
 import { IPriceScaleApi } from './iprice-scale-api';
 import { ISeriesApi } from './iseries-api';
 import { ITimeScaleApi } from './itime-scale-api';
@@ -57,11 +49,7 @@
 	 * Keys of the map are {@link ISeriesApi} instances. Values are prices.
 	 * Values of the map are original data items
 	 */
-<<<<<<< HEAD
-	seriesData: Map<ISeriesApi<SeriesType, HorzScaleItem>, BarData<HorzScaleItem> | LineData<HorzScaleItem> | HistogramData<HorzScaleItem>>;
-=======
-	seriesData: Map<ISeriesApi<SeriesType>, BarData | LineData | HistogramData | CustomData>;
->>>>>>> ddcad5f7
+	seriesData: Map<ISeriesApi<SeriesType, HorzScaleItem>, BarData<HorzScaleItem> | LineData<HorzScaleItem> | HistogramData<HorzScaleItem> | CustomData<HorzScaleItem>>;
 	/**
 	 * The {@link ISeriesApi} for the series at the point of the mouse event.
 	 */
@@ -115,13 +103,13 @@
 	 * ```
 	 */
 	addCustomSeries<
-		TData extends CustomData,
+		TData extends CustomData<HorzScaleItem>,
 		TOptions extends CustomSeriesOptions,
 		TPartialOptions extends SeriesPartialOptions<TOptions> = SeriesPartialOptions<TOptions>
 	>(
-		customPaneView: ICustomSeriesPaneView<TData, TOptions>,
+		customPaneView: ICustomSeriesPaneView<HorzScaleItem, TData, TOptions>,
 		customOptions?: SeriesPartialOptions<TOptions>
-	): ISeriesApi<'Custom', TData | WhitespaceData, TOptions, TPartialOptions>;
+	): ISeriesApi<'Custom', HorzScaleItem, TData | WhitespaceData<HorzScaleItem>, TOptions, TPartialOptions>;
 
 	/**
 	 * Creates an area series with specified parameters.
