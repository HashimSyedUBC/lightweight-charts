import { CanvasElementBitmapSizeBinding, equalSizes, Size, size } from 'fancy-canvas';

import { clearRect } from '../helpers/canvas-helpers';
import { Delegate } from '../helpers/delegate';
import { IDestroyable } from '../helpers/idestroyable';
import { ISubscription } from '../helpers/isubscription';
import { makeFont } from '../helpers/make-font';

import { IDataSource } from '../model/idata-source';
import { InvalidationLevel } from '../model/invalidate-mask';
import { LayoutOptions } from '../model/layout-options';
import { TextWidthCache } from '../model/text-width-cache';
import { TickMarkWeight } from '../model/time-data';
import { TimeMark } from '../model/time-scale';
import { CanvasRenderingTarget, createCanvasRenderingTarget } from '../renderers/canvas-rendering-target';
import { TimeAxisViewRendererOptions } from '../renderers/itime-axis-view-renderer';

import { createBoundCanvas } from './canvas-utils';
import { ChartWidget } from './chart-widget';
import { MouseEventHandler, MouseEventHandlers, MouseEventHandlerTouchEvent, TouchMouseEvent } from './mouse-event-handler';
import { PriceAxisStub, PriceAxisStubParams } from './price-axis-stub';

const enum Constants {
	BorderSize = 1,
	TickLength = 3,
}

const enum CursorType {
	Default,
	EwResize,
}

function markWithGreaterWeight(a: TimeMark, b: TimeMark): TimeMark {
	return a.weight > b.weight ? a : b;
}

export class TimeAxisWidget implements MouseEventHandlers, IDestroyable {
	private readonly _chart: ChartWidget;
	private readonly _options: LayoutOptions;
	private readonly _element: HTMLElement;
	private readonly _leftStubCell: HTMLElement;
	private readonly _rightStubCell: HTMLElement;
	private readonly _cell: HTMLElement;
	private readonly _dv: HTMLElement;
	private readonly _canvasBinding: CanvasElementBitmapSizeBinding;
	private readonly _topCanvasBinding: CanvasElementBitmapSizeBinding;
	private _leftStub: PriceAxisStub | null = null;
	private _rightStub: PriceAxisStub | null = null;
	private readonly _mouseEventHandler: MouseEventHandler;
	private _rendererOptions: TimeAxisViewRendererOptions | null = null;
	private _mouseDown: boolean = false;
	private _size: Size = size({ width: 0, height: 0 });
	private readonly _sizeChanged: Delegate<Size> = new Delegate();
	private readonly _widthCache: TextWidthCache = new TextWidthCache(5);
	private _isSettingSize: boolean = false;

	public constructor(chartWidget: ChartWidget) {
		this._chart = chartWidget;
		this._options = chartWidget.options().layout;

		this._element = document.createElement('tr');

		this._leftStubCell = document.createElement('td');
		this._leftStubCell.style.padding = '0';

		this._rightStubCell = document.createElement('td');
		this._rightStubCell.style.padding = '0';

		this._cell = document.createElement('td');
		this._cell.style.height = '25px';
		this._cell.style.padding = '0';

		this._dv = document.createElement('div');
		this._dv.style.width = '100%';
		this._dv.style.height = '100%';
		this._dv.style.position = 'relative';
		this._dv.style.overflow = 'hidden';
		this._cell.appendChild(this._dv);

		this._canvasBinding = createBoundCanvas(this._dv, size({ width: 16, height: 16 }));
		this._canvasBinding.subscribeSuggestedBitmapSizeChanged(this._canvasSuggestedBitmapSizeChangedHandler);
		const canvas = this._canvasBinding.canvasElement;
		canvas.style.position = 'absolute';
		canvas.style.zIndex = '1';
		canvas.style.left = '0';
		canvas.style.top = '0';

		this._topCanvasBinding = createBoundCanvas(this._dv, size({ width: 16, height: 16 }));
		this._topCanvasBinding.subscribeSuggestedBitmapSizeChanged(this._topCanvasSuggestedBitmapSizeChangedHandler);
		const topCanvas = this._topCanvasBinding.canvasElement;
		topCanvas.style.position = 'absolute';
		topCanvas.style.zIndex = '2';
		topCanvas.style.left = '0';
		topCanvas.style.top = '0';

		this._element.appendChild(this._leftStubCell);
		this._element.appendChild(this._cell);
		this._element.appendChild(this._rightStubCell);

		this._recreateStubs();
		this._chart.model().priceScalesOptionsChanged().subscribe(this._recreateStubs.bind(this), this);

		this._mouseEventHandler = new MouseEventHandler(
			this._topCanvasBinding.canvasElement,
			this,
			{
				treatVertTouchDragAsPageScroll: () => true,
				treatHorzTouchDragAsPageScroll: () => false,
			}
		);
	}

	public destroy(): void {
		this._mouseEventHandler.destroy();
		if (this._leftStub !== null) {
			this._leftStub.destroy();
		}
		if (this._rightStub !== null) {
			this._rightStub.destroy();
		}

		this._topCanvasBinding.unsubscribeSuggestedBitmapSizeChanged(this._topCanvasSuggestedBitmapSizeChangedHandler);
		this._topCanvasBinding.dispose();

		this._canvasBinding.unsubscribeSuggestedBitmapSizeChanged(this._canvasSuggestedBitmapSizeChangedHandler);
		this._canvasBinding.dispose();
	}

	public getElement(): HTMLElement {
		return this._element;
	}

	public leftStub(): PriceAxisStub | null {
		return this._leftStub;
	}

	public rightStub(): PriceAxisStub | null {
		return this._rightStub;
	}

	public mouseDownEvent(event: TouchMouseEvent): void {
		if (this._mouseDown) {
			return;
		}

		this._mouseDown = true;
		const model = this._chart.model();
		if (model.timeScale().isEmpty() || !this._chart.options().handleScale.axisPressedMouseMove.time) {
			return;
		}

		model.startScaleTime(event.localX);
	}

	public touchStartEvent(event: MouseEventHandlerTouchEvent): void {
		this.mouseDownEvent(event);
	}

	public mouseDownOutsideEvent(): void {
		const model = this._chart.model();
		if (!model.timeScale().isEmpty() && this._mouseDown) {
			this._mouseDown = false;
			if (this._chart.options().handleScale.axisPressedMouseMove.time) {
				model.endScaleTime();
			}
		}
	}

	public pressedMouseMoveEvent(event: TouchMouseEvent): void {
		const model = this._chart.model();
		if (model.timeScale().isEmpty() || !this._chart.options().handleScale.axisPressedMouseMove.time) {
			return;
		}

		model.scaleTimeTo(event.localX);
	}

	public touchMoveEvent(event: MouseEventHandlerTouchEvent): void {
		this.pressedMouseMoveEvent(event);
	}

	public mouseUpEvent(): void {
		this._mouseDown = false;
		const model = this._chart.model();
		if (model.timeScale().isEmpty() && !this._chart.options().handleScale.axisPressedMouseMove.time) {
			return;
		}

		model.endScaleTime();
	}

	public touchEndEvent(): void {
		this.mouseUpEvent();
	}

	public mouseDoubleClickEvent(): void {
		if (this._chart.options().handleScale.axisDoubleClickReset) {
			this._chart.model().resetTimeScale();
		}
	}

	public doubleTapEvent(): void {
		this.mouseDoubleClickEvent();
	}

	public mouseEnterEvent(): void {
		if (this._chart.model().options().handleScale.axisPressedMouseMove.time) {
			this._setCursor(CursorType.EwResize);
		}
	}

	public mouseLeaveEvent(): void {
		this._setCursor(CursorType.Default);
	}

	public getSize(): Size {
		return this._size;
	}

	public sizeChanged(): ISubscription<Size> {
		return this._sizeChanged;
	}

	public setSizes(timeAxisSize: Size, leftStubWidth: number, rightStubWidth: number): void {
		if (!equalSizes(this._size, timeAxisSize)) {
			this._size = timeAxisSize;

<<<<<<< HEAD
			this._canvasBinding.resizeCanvasElement(timeAxisSize);
			this._topCanvasBinding.resizeCanvasElement(timeAxisSize);
=======
			this._isSettingSize = true;
			this._canvasBinding.resizeCanvas({ width: timeAxisSize.w, height: timeAxisSize.h });
			this._topCanvasBinding.resizeCanvas({ width: timeAxisSize.w, height: timeAxisSize.h });
			this._isSettingSize = false;
>>>>>>> e45ed5b8

			this._cell.style.width = `${timeAxisSize.width}px`;
			this._cell.style.height = `${timeAxisSize.height}px`;

			this._sizeChanged.fire(timeAxisSize);
		}

		if (this._leftStub !== null) {
			this._leftStub.setSize(size({ width: leftStubWidth, height: timeAxisSize.height }));
		}
		if (this._rightStub !== null) {
			this._rightStub.setSize(size({ width: rightStubWidth, height: timeAxisSize.height }));
		}
	}

	public optimalHeight(): number {
		const rendererOptions = this._getRendererOptions();
		return Math.ceil(
			// rendererOptions.offsetSize +
			rendererOptions.borderSize +
			rendererOptions.tickLength +
			rendererOptions.fontSize +
			rendererOptions.paddingTop +
			rendererOptions.paddingBottom
		);
	}

	public update(): void {
		// this call has side-effect - it regenerates marks on the time scale
		this._chart.model().timeScale().marks();
	}

	public getImage(): HTMLCanvasElement {
		return this._canvasBinding.canvasElement;
	}

	public paint(type: InvalidationLevel): void {
		if (type === InvalidationLevel.None) {
			return;
		}

		if (type !== InvalidationLevel.Cursor) {
			const target = createCanvasRenderingTarget(this._canvasBinding);
			if (target !== null) {
				this._drawBackground(target);
				this._drawBorder(target);

				this._drawTickMarks(target);
				// atm we don't have sources to be drawn on time axis except crosshair which is rendered on top level canvas
				// so let's don't call this code at all for now
				// this._drawLabels(this._chart.model().dataSources(), target);
			}
			target?.destroy();

			if (this._leftStub !== null) {
				this._leftStub.paint(type);
			}
			if (this._rightStub !== null) {
				this._rightStub.paint(type);
			}
		}

		const topTarget = createCanvasRenderingTarget(this._topCanvasBinding);
		if (topTarget !== null) {
			topTarget.context.clearRect(0, 0, topTarget.bitmapSize.width, topTarget.bitmapSize.height);
			this._drawLabels([this._chart.model().crosshairSource()], topTarget);
		}
		topTarget?.destroy();
	}

	private _drawBackground(target: CanvasRenderingTarget): void {
		clearRect(target.context, 0, 0, target.bitmapSize.width, target.bitmapSize.height, this._chart.model().backgroundBottomColor());
	}

	private _drawBorder(target: CanvasRenderingTarget): void {
		if (this._chart.options().timeScale.borderVisible) {
			const ctx = target.context;
			ctx.save();

			ctx.fillStyle = this._lineColor();

			const borderSize = Math.max(1, Math.floor(this._getRendererOptions().borderSize * target.verticalPixelRatio));

			ctx.fillRect(0, 0, target.bitmapSize.width, borderSize);
			ctx.restore();
		}
	}

<<<<<<< HEAD
	private _drawTickMarks(target: CanvasRenderingTarget): void {
		const tickMarks = this._chart.model().timeScale().marks();
=======
	private _drawTickMarks(ctx: CanvasRenderingContext2D, pixelRatio: number): void {
		const timeScale = this._chart.model().timeScale();
		const tickMarks = timeScale.marks();
>>>>>>> e45ed5b8

		if (!tickMarks || tickMarks.length === 0) {
			return;
		}

		let maxWeight = tickMarks.reduce(markWithGreaterWeight, tickMarks[0]).weight;

		// special case: it looks strange if 15:00 is bold but 14:00 is not
		// so if maxWeight > TickMarkWeight.Hour1 and < TickMarkWeight.Day reduce it to TickMarkWeight.Hour1
		if (maxWeight > TickMarkWeight.Hour1 && maxWeight < TickMarkWeight.Day) {
			maxWeight = TickMarkWeight.Hour1;
		}

		const ctx = target.context;
		ctx.save();

		ctx.strokeStyle = this._lineColor();

		const rendererOptions = this._getRendererOptions();
		const yText = (
			rendererOptions.borderSize +
			rendererOptions.tickLength +
			rendererOptions.paddingTop +
			rendererOptions.fontSize -
			rendererOptions.baselineOffset
		);

		ctx.textAlign = 'center';
		ctx.fillStyle = this._lineColor();

		const { horizontalPixelRatio, verticalPixelRatio } = target;

		const borderSize = Math.floor(this._getRendererOptions().borderSize * verticalPixelRatio);
		const tickWidth = Math.max(1, Math.floor(horizontalPixelRatio));
		const tickOffset = Math.floor(horizontalPixelRatio * 0.5);

		const options = timeScale.options();
		if (options.borderVisible && options.ticksVisible) {
			ctx.beginPath();
			const tickLen = Math.round(rendererOptions.tickLength * verticalPixelRatio);
			for (let index = tickMarks.length; index--;) {
				const x = Math.round(tickMarks[index].coord * horizontalPixelRatio);
				ctx.rect(x - tickOffset, borderSize, tickWidth, tickLen);
			}

			ctx.fill();
		}

		target.useCanvasElementCoordinates(({ context }: { context: CanvasRenderingContext2D }) => {
			context.fillStyle = this._textColor();

			// draw base marks
			context.font = this._baseFont();
			for (const tickMark of tickMarks) {
				if (tickMark.weight < maxWeight) {
					const coordinate = tickMark.needAlignCoordinate ? this._alignTickMarkLabelCoordinate(context, tickMark.coord, tickMark.label) : tickMark.coord;
					context.fillText(tickMark.label, coordinate, yText);
				}
			}
			context.font = this._baseBoldFont();
			for (const tickMark of tickMarks) {
				if (tickMark.weight >= maxWeight) {
					const coordinate = tickMark.needAlignCoordinate ? this._alignTickMarkLabelCoordinate(context, tickMark.coord, tickMark.label) : tickMark.coord;
					context.fillText(tickMark.label, coordinate, yText);
				}
			}
		});

		ctx.restore();
	}

	private _alignTickMarkLabelCoordinate(ctx: CanvasRenderingContext2D, coordinate: number, labelText: string): number {
		const labelWidth = this._widthCache.measureText(ctx, labelText);
		const labelWidthHalf = labelWidth / 2;
		const leftTextCoordinate = Math.floor(coordinate - labelWidthHalf) + 0.5;

		if (leftTextCoordinate < 0) {
			coordinate = coordinate + Math.abs(0 - leftTextCoordinate);
		} else if (leftTextCoordinate + labelWidth > this._size.width) {
			coordinate = coordinate - Math.abs(this._size.width - (leftTextCoordinate + labelWidth));
		}

		return coordinate;
	}

	private _drawLabels(sources: readonly IDataSource[], target: CanvasRenderingTarget): void {
		const rendererOptions = this._getRendererOptions();
		for (const source of sources) {
			for (const view of source.timeAxisViews()) {
				target.context.save();
				view.renderer().draw(target, rendererOptions);
				target.context.restore();
			}
		}
	}

	private _lineColor(): string {
		return this._chart.options().timeScale.borderColor;
	}

	private _textColor(): string {
		return this._options.textColor;
	}

	private _fontSize(): number {
		return this._options.fontSize;
	}

	private _baseFont(): string {
		return makeFont(this._fontSize(), this._options.fontFamily);
	}

	private _baseBoldFont(): string {
		return makeFont(this._fontSize(), this._options.fontFamily, 'bold');
	}

	private _getRendererOptions(): Readonly<TimeAxisViewRendererOptions> {
		if (this._rendererOptions === null) {
			this._rendererOptions = {
				borderSize: Constants.BorderSize,
				baselineOffset: NaN,
				paddingTop: NaN,
				paddingBottom: NaN,
				paddingHorizontal: NaN,
				tickLength: Constants.TickLength,
				fontSize: NaN,
				font: '',
				widthCache: new TextWidthCache(),
			};
		}

		const rendererOptions = this._rendererOptions;
		const newFont = this._baseFont();

		if (rendererOptions.font !== newFont) {
			const fontSize = this._fontSize();
			rendererOptions.fontSize = fontSize;
			rendererOptions.font = newFont;
			rendererOptions.paddingTop = Math.ceil(fontSize / 2.5);
			rendererOptions.paddingBottom = rendererOptions.paddingTop;
			rendererOptions.paddingHorizontal = Math.ceil(fontSize / 2);
			rendererOptions.baselineOffset = Math.round(this._fontSize() / 5);
			rendererOptions.widthCache.reset();
		}

		return this._rendererOptions;
	}

	private _setCursor(type: CursorType): void {
		this._cell.style.cursor = type === CursorType.EwResize ? 'ew-resize' : 'default';
	}

	private _recreateStubs(): void {
		const model = this._chart.model();
		const options = model.options();
		if (!options.leftPriceScale.visible && this._leftStub !== null) {
			this._leftStubCell.removeChild(this._leftStub.getElement());
			this._leftStub.destroy();
			this._leftStub = null;
		}
		if (!options.rightPriceScale.visible && this._rightStub !== null) {
			this._rightStubCell.removeChild(this._rightStub.getElement());
			this._rightStub.destroy();
			this._rightStub = null;
		}
		const rendererOptionsProvider = this._chart.model().rendererOptionsProvider();
		const params: PriceAxisStubParams = {
			rendererOptionsProvider: rendererOptionsProvider,
		};

		const borderVisibleGetter = () => {
			return options.leftPriceScale.borderVisible && model.timeScale().options().borderVisible;
		};

		const bottomColorGetter = () => model.backgroundBottomColor();

		if (options.leftPriceScale.visible && this._leftStub === null) {
			this._leftStub = new PriceAxisStub('left', options, params, borderVisibleGetter, bottomColorGetter);
			this._leftStubCell.appendChild(this._leftStub.getElement());
		}
		if (options.rightPriceScale.visible && this._rightStub === null) {
			this._rightStub = new PriceAxisStub('right', options, params, borderVisibleGetter, bottomColorGetter);
			this._rightStubCell.appendChild(this._rightStub.getElement());
		}
	}

<<<<<<< HEAD
	private readonly _canvasSuggestedBitmapSizeChangedHandler = () => {
		this._canvasBinding.applySuggestedBitmapSize();
		this._chart.model().lightUpdate();
	};

	private readonly _topCanvasSuggestedBitmapSizeChangedHandler = () => {
		this._topCanvasBinding.applySuggestedBitmapSize();
		this._chart.model().lightUpdate();
=======
	private readonly _canvasConfiguredHandler = () => {
		if (!this._isSettingSize) {
			this._chart.model().lightUpdate();
		}
	};

	private readonly _topCanvasConfiguredHandler = () => {
		if (!this._isSettingSize) {
			this._chart.model().lightUpdate();
		}
>>>>>>> e45ed5b8
	};
}<|MERGE_RESOLUTION|>--- conflicted
+++ resolved
@@ -225,15 +225,10 @@
 		if (!equalSizes(this._size, timeAxisSize)) {
 			this._size = timeAxisSize;
 
-<<<<<<< HEAD
+			this._isSettingSize = true;
 			this._canvasBinding.resizeCanvasElement(timeAxisSize);
 			this._topCanvasBinding.resizeCanvasElement(timeAxisSize);
-=======
-			this._isSettingSize = true;
-			this._canvasBinding.resizeCanvas({ width: timeAxisSize.w, height: timeAxisSize.h });
-			this._topCanvasBinding.resizeCanvas({ width: timeAxisSize.w, height: timeAxisSize.h });
 			this._isSettingSize = false;
->>>>>>> e45ed5b8
 
 			this._cell.style.width = `${timeAxisSize.width}px`;
 			this._cell.style.height = `${timeAxisSize.height}px`;
@@ -322,14 +317,9 @@
 		}
 	}
 
-<<<<<<< HEAD
 	private _drawTickMarks(target: CanvasRenderingTarget): void {
-		const tickMarks = this._chart.model().timeScale().marks();
-=======
-	private _drawTickMarks(ctx: CanvasRenderingContext2D, pixelRatio: number): void {
 		const timeScale = this._chart.model().timeScale();
 		const tickMarks = timeScale.marks();
->>>>>>> e45ed5b8
 
 		if (!tickMarks || tickMarks.length === 0) {
 			return;
@@ -516,26 +506,17 @@
 		}
 	}
 
-<<<<<<< HEAD
 	private readonly _canvasSuggestedBitmapSizeChangedHandler = () => {
-		this._canvasBinding.applySuggestedBitmapSize();
-		this._chart.model().lightUpdate();
+		if (!this._isSettingSize) {
+			this._canvasBinding.applySuggestedBitmapSize();
+			this._chart.model().lightUpdate();
+		}
 	};
 
 	private readonly _topCanvasSuggestedBitmapSizeChangedHandler = () => {
-		this._topCanvasBinding.applySuggestedBitmapSize();
-		this._chart.model().lightUpdate();
-=======
-	private readonly _canvasConfiguredHandler = () => {
 		if (!this._isSettingSize) {
+			this._topCanvasBinding.applySuggestedBitmapSize();
 			this._chart.model().lightUpdate();
 		}
-	};
-
-	private readonly _topCanvasConfiguredHandler = () => {
-		if (!this._isSettingSize) {
-			this._chart.model().lightUpdate();
-		}
->>>>>>> e45ed5b8
 	};
 }