--- conflicted
+++ resolved
@@ -457,13 +457,8 @@
 		const { horizontalPixelRatio, verticalPixelRatio } = target;
 
 		const tickMarkLeftX = this._isLeft ?
-<<<<<<< HEAD
-			Math.floor((this._size.width - rendererOptions.tickLength) * horizontalPixelRatio - rendererOptions.borderSize * horizontalPixelRatio) :
-			Math.floor(rendererOptions.borderSize * horizontalPixelRatio);
-=======
-			Math.floor((this._size.w - rendererOptions.tickLength) * pixelRatio) :
+			Math.floor((this._size.width - rendererOptions.tickLength) * horizontalPixelRatio) :
 			0;
->>>>>>> f28f8112
 
 		const textLeftX = this._isLeft ?
 			Math.round(tickMarkLeftX - rendererOptions.paddingInner * horizontalPixelRatio) :
