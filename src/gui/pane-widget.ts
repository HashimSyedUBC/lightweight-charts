import { ensureNotNull } from '../helpers/assertions';
import { getContext2d } from '../helpers/canvas-wrapper';
import { Delegate } from '../helpers/delegate';
import { IDestroyable } from '../helpers/idestroyable';
import { ISubscription } from '../helpers/isubscription';
<<<<<<< HEAD
import { defaultFontFamily, makeFont } from '../helpers/make-font';
=======
>>>>>>> 939799a2

import { ChartModel } from '../model/chart-model';
import { Coordinate } from '../model/coordinate';
import { IDataSource } from '../model/idata-source';
import { InvalidationLevel } from '../model/invalidate-mask';
import { Pane } from '../model/pane';
import { Point } from '../model/point';
import { PriceAxisPosition } from '../model/price-scale';
import { TimePointIndex } from '../model/time-data';
import { IPaneView } from '../views/pane/ipane-view';

import { addCanvasTo, clearRect, resizeCanvas, Size } from './canvas-utils';
import { ChartWidget } from './chart-widget';
import { MouseEventHandler, Position, TouchMouseEvent } from './mouse-event-handler';
import { PriceAxisWidget } from './price-axis-widget';
import { mobile, mobileTouch } from './support-touch';

const trackCrosshairOnlyAfterLongTap = mobile.any;

export interface HitTestResult {
	source: IDataSource;
	view: IPaneView;
}

const enum LogoConstants {
	FontSize = 7,
	LeftMargin = 6,
	BottomMargin = 4,
}

export class PaneWidget implements IDestroyable {
	private readonly _chart: ChartWidget;
	private _state: Pane | null;
	private _size: Size = new Size(0, 0);
	private _priceAxisWidget: PriceAxisWidget | null = null;
	private readonly _paneCell: HTMLElement;
	private readonly _leftAxisCell: HTMLElement;
	private readonly _rightAxisCell: HTMLElement;
	private readonly _canvas: HTMLCanvasElement;
	private _ctx: CanvasRenderingContext2D;
	private readonly _topCanvas: HTMLCanvasElement;
	private readonly _topCtx: CanvasRenderingContext2D;
	private readonly _rowElement: HTMLElement;
	private readonly _mouseEventHandler: MouseEventHandler;
	private _startScrollingPos: Point | null = null;
	private _isScrolling: boolean = false;
	private _priceAxisPosition: PriceAxisPosition = 'none';
	private _clicked: Delegate<TimePointIndex | null, Point> = new Delegate();
	private _prevPinchScale: number = 0;
	private _longTap: boolean = false;
	private _startTrackPoint: Point | null = null;
	private _exitTrackingModeOnNextTry: boolean = false;
	private _initCrosshairPosition: Point | null = null;

	public constructor(chart: ChartWidget, state: Pane) {
		this._chart = chart;

		this._state = state;
		this._state.onDestroyed().subscribe(this._onStateDestroyed.bind(this), this, true);

		this._paneCell = document.createElement('td');
		this._paneCell.style.padding = '0';
		this._paneCell.style.position = 'relative';

		const paneWrapper = document.createElement('div');
		paneWrapper.style.width = '100%';
		paneWrapper.style.height = '100%';
		paneWrapper.style.position = 'relative';
		paneWrapper.style.overflow = 'hidden';

		this._leftAxisCell = document.createElement('td');
		this._leftAxisCell.style.padding = '0';

		this._rightAxisCell = document.createElement('td');
		this._rightAxisCell.style.padding = '0';

		this._paneCell.appendChild(paneWrapper);

		this._canvas = addCanvasTo(paneWrapper, new Size(16, 16));
		this._canvas.style.position = 'absolute';
		this._canvas.style.zIndex = '1';
		this._canvas.style.left = '0';
		this._canvas.style.top = '0';

		this._ctx = ensureNotNull(getContext2d(this._canvas));

		this._topCanvas = addCanvasTo(paneWrapper, new Size(16, 16));
		this._topCanvas.style.position = 'absolute';
		this._topCanvas.style.zIndex = '2';
		this._topCanvas.style.left = '0';
		this._topCanvas.style.top = '0';

		this._topCtx = ensureNotNull(getContext2d(this._topCanvas));

		this._rowElement = document.createElement('tr');
		this._rowElement.appendChild(this._leftAxisCell);
		this._rowElement.appendChild(this._paneCell);
		this._rowElement.appendChild(this._rightAxisCell);
		this._recreatePriceAxisWidgetImpl();
		chart.model().mainPriceScaleOptionsChanged().subscribe(this._recreatePriceAxisWidget.bind(this), this);
		this.updatePriceAxisWidget();

		this._mouseEventHandler = new MouseEventHandler(this._topCanvas, this, true, !this.chart().options().handleScroll.pressedMouseMove);
	}

	public destroy(): void {
		if (this._priceAxisWidget !== null) {
			this._priceAxisWidget.destroy();
		}

		if (this._state !== null) {
			this._state.onDestroyed().unsubscribeAll(this);
		}

		this._mouseEventHandler.destroy();
	}

	public state(): Pane {
		return ensureNotNull(this._state);
	}

	public stateOrNull(): Pane | null {
		return this._state;
	}

	public setState(pane: Pane | null): void {
		if (this._state !== null) {
			this._state.onDestroyed().unsubscribeAll(this);
		}

		this._state = pane;

		if (this._state !== null) {
			this._state.onDestroyed().subscribe(PaneWidget.prototype._onStateDestroyed.bind(this), this, true);
		}

		this.updatePriceAxisWidget();
	}

	public chart(): ChartWidget {
		return this._chart;
	}

	public getElement(): HTMLElement {
		return this._rowElement;
	}

	public updatePriceAxisWidget(): void {
		if (this._state === null || this._priceAxisWidget === null) {
			return;
		}

		if (this._model().serieses().length === 0) {
			return;
		}

		const priceScale = this._state.defaultPriceScale();
		this._priceAxisWidget.setPriceScale(ensureNotNull(priceScale));
	}

	public stretchFactor(): number {
		return this._state !== null ? this._state.stretchFactor() : 0;
	}

	public setStretchFactor(stretchFactor: number): void {
		if (this._state) {
			this._state.setStretchFactor(stretchFactor);
		}
	}

	public mouseEnterEvent(event: TouchMouseEvent): void {
		if (!this._state) {
			return;
		}

		const x = event.localX as Coordinate;
		const y = event.localY as Coordinate;

		if (!mobileTouch) {
			this._setCrosshairPosition(x, y);
		}
	}

	public mouseDownEvent(event: TouchMouseEvent): void {
		this._longTap = false;
		this._exitTrackingModeOnNextTry = this._startTrackPoint !== null;

		if (!this._state) {
			return;
		}

		if (document.activeElement !== document.body && document.activeElement !== document.documentElement) {
			// If any focusable element except the page itself is focused, remove the focus
			(ensureNotNull(document.activeElement) as HTMLElement).blur();
		} else {
			// Clear selection
			const selection = document.getSelection();
			if (selection !== null) {
				selection.removeAllRanges();
			}
		}

		const model = this._model();

		const priceScale = this._state.defaultPriceScale();

		if (priceScale.isEmpty() || model.timeScale().isEmpty()) {
			return;
		}

		if (this._startTrackPoint !== null) {
			const crosshair = model.crosshairSource();
			this._initCrosshairPosition = { x: crosshair.appliedX(), y: crosshair.appliedY() };
			this._startTrackPoint = { x: event.localX as Coordinate, y: event.localY as Coordinate };
		}

		if (!mobileTouch) {
			this._setCrosshairPosition(event.localX as Coordinate, event.localY as Coordinate);
		}
	}

	public mouseMoveEvent(event: TouchMouseEvent): void {
		if (!this._state) {
			return;
		}

		const x = event.localX as Coordinate;
		const y = event.localY as Coordinate;

		if (this._preventCrosshairMove()) {
			this._clearCrosshairPosition();
		}

		if (!mobileTouch) {
			this._setCrosshairPosition(x, y);
			const hitTest = this.hitTest(x, y);
			this._model().setHoveredSource(hitTest && hitTest.source);
			if (hitTest !== null && hitTest.view.moveHandler !== undefined) {
				hitTest.view.moveHandler(x, y);
			}
		}
	}

	public mouseClickEvent(event: TouchMouseEvent): void {
		if (this._state === null) {
			return;
		}

		const x = event.localX as Coordinate;
		const y = event.localY as Coordinate;
		const hitTest = this.hitTest(x, y);
		if (hitTest !== null && hitTest.view.clickHandler !== undefined) {
			hitTest.view.clickHandler(x, y);
		}

		if (this._clicked.hasListeners()) {
			const currentTime = this._model().crosshairSource().appliedIndex();
			this._clicked.fire(currentTime, { x, y });
		}

		this._tryExitTrackingMode();
	}

	// tslint:disable-next-line:cyclomatic-complexity
	public pressedMouseMoveEvent(event: TouchMouseEvent): void {
		if (this._state === null) {
			return;
		}

		const model = this._model();
		const x = event.localX as Coordinate;
		const y = event.localY as Coordinate;

		if (this._startTrackPoint !== null) {
			// tracking mode: move crosshair
			this._exitTrackingModeOnNextTry = false;
			const origPoint = ensureNotNull(this._initCrosshairPosition);
			const newX = origPoint.x + (x - this._startTrackPoint.x) as Coordinate;
			const newY = origPoint.y + (y - this._startTrackPoint.y) as Coordinate;
			this._setCrosshairPosition(newX, newY);
		} else if (!this._preventCrosshairMove()) {
			this._setCrosshairPosition(x, y);
		}

		if (model.timeScale().isEmpty() || !this._chart.options().handleScroll.pressedMouseMove) {
			return;
		}

		const priceScale = this._state.defaultPriceScale();

		if (this._startScrollingPos === null && !this._preventScroll()) {
			this._startScrollingPos = {
				x: event.clientX as Coordinate,
				y: event.clientY as Coordinate,
			};
		}

		if (this._startScrollingPos !== null &&
			(this._startScrollingPos.x !== event.clientX || this._startScrollingPos.y !== event.clientY)) {
			if (!this._isScrolling) {
				if (!priceScale.isEmpty()) {
					model.startScrollPrice(this._state, priceScale, event.localY as Coordinate);
				}

				model.startScrollTime(event.localX as Coordinate);
				this._isScrolling = true;
			}
		}

		if (this._isScrolling) {
			// this allows scrolling not default price scales
			if (!priceScale.isEmpty()) {
				model.scrollPriceTo(this._state, priceScale, event.localY as Coordinate);
			}

			model.scrollTimeTo(event.localX as Coordinate);
		}
	}

	public mouseUpEvent(event: TouchMouseEvent): void {
		if (this._state === null) {
			return;
		}

		this._longTap = false;

		const model = this._model();

		if (this._isScrolling) {
			const priceScale = this._state.defaultPriceScale();
			// this allows scrolling not default price scales

			model.endScrollPrice(this._state, priceScale);
			const finishScroll = () => {
				model.endScrollTime();
				this._startScrollingPos = null;
				this._isScrolling = false;
			};

			if (mobileTouch) {
				// animate
				const startTimeScroll = ensureNotNull(model.timeScale().scrollStartPoint());
				const tail = (event.localX - startTimeScroll) * 0.05;
				let start: number | null = null;
				const animateStep = (timestamp: number) => {
					if (start === null) {
						start = timestamp;
					}

					let progress = Math.min(100, (timestamp - start) * 3) * 0.01;
					progress = Math.sqrt(progress);

					// make it non-linear
					const x = event.localX + tail * progress as Coordinate;
					model.scrollTimeTo(x);
					if (progress >= 1) {
						finishScroll();
					} else {
						requestAnimationFrame(animateStep);
					}
				};

				requestAnimationFrame(animateStep);
			} else {
				finishScroll();
			}
		}
	}

	public longTapEvent(event: TouchMouseEvent): void {
		this._longTap = true;

		if (this._startTrackPoint === null && trackCrosshairOnlyAfterLongTap) {
			const point = { x: event.localX as Coordinate, y: event.localY as Coordinate };
			this._startTrackingMode(point, point);
		}
	}

	public mouseLeaveEvent(event: TouchMouseEvent): void {
		if (this._state === null) {
			return;
		}

		this._state.model().setHoveredSource(null);

		if (!mobile.any) {
			this._clearCrosshairPosition();
		}
	}

	public clicked(): ISubscription<TimePointIndex | null, Point> {
		return this._clicked;
	}

	public pinchStartEvent(): void {
		this._prevPinchScale = 1;
	}

	public pinchEvent(middlePoint: Position, scale: number): void {
		if (!this._chart.options().handleScale.pinch) {
			return;
		}

		const zoomScale = (scale - this._prevPinchScale) * 5;
		this._prevPinchScale = scale;

		this._model().zoomTime(middlePoint.x as Coordinate, zoomScale);
	}

	public hitTest(x: Coordinate, y: Coordinate): HitTestResult | null {
		const state = this._state;
		if (state === null) {
			return null;
		}

		const sources = state.orderedSources();
		for (const source of sources) {
			const sourceResult = this._hitTestPaneView(source.paneViews(state), x, y);
			if (sourceResult !== null) {
				return {
					source: source,
					view: sourceResult,
				};
			}
		}

		return null;
	}

	public setPriceAxisSize(width: number): void {
		ensureNotNull(this._priceAxisWidget).setSize(new Size(width, this._size.h));
	}

	public getSize(): Size {
		return this._size;
	}

	public setSize(size: Size): void {
		if (size.w < 0 || size.h < 0) {
			throw new Error('Try to set invalid size to PaneWidget ' + JSON.stringify(size));
		}

		if (this._size.equals(size)) {
			return;
		}

		this._size = size;
		resizeCanvas(this._canvas, size);
		resizeCanvas(this._topCanvas, size);

		// This line is here for retina canvas shim to work
		this._ctx = ensureNotNull(getContext2d(this._canvas));
		this._paneCell.style.width = size.w + 'px';
		this._paneCell.style.height = size.h + 'px';
	}

	public recalculatePriceScale(): void {
		const pane = ensureNotNull(this._state);
		pane.recalculatePriceScale(pane.defaultPriceScale());

		for (const source of pane.dataSources()) {
			if (pane.isOverlay(source)) {
				const priceScale = source.priceScale();
				if (priceScale !== null) {
					pane.recalculatePriceScale(priceScale);
				}

				// for overlay drawings price scale is owner's price scale
				// however owner's price scale could not contain ds
				source.updateAllViews();
			}
		}
	}

	public getImage(): HTMLCanvasElement {
		const res = document.createElement('canvas');
		resizeCanvas(res, this._size);
		const ctx = ensureNotNull(getContext2d(res));
		ctx.drawImage(this._canvas, 0, 0);
		if (this._brandingElement !== null) {
			// one point is 1/72 of inch
			// standard resolution is 96 dime per inch
			const fontSize = (LogoConstants.FontSize / 72) * 96;
			ctx.fillStyle = colorWithTransparency(this._chart.options().layout.textColor, 0.9);
			ctx.font = makeFont(fontSize);
			ctx.textBaseline = 'bottom';
			ctx.fillText('TradingView', LogoConstants.LeftMargin, this._size.h - LogoConstants.BottomMargin);
		}
		return res;
	}

	public paint(type: number): void {
		if (type === 0) {
			return;
		}

		if (this._state === null) {
			return;
		}

		if (type > InvalidationLevel.Cursor) {
			this.recalculatePriceScale();
		}

		if (this._priceAxisWidget !== null) {
			this._priceAxisWidget.paint(type);
		}

		this._topCtx.clearRect(-0.5, -0.5, this._size.w, this._size.h);

		if (type !== InvalidationLevel.Cursor) {
			this._drawBackground(this._ctx, this._backgroundColor());
			if (this._state) {
				this._drawGrid(this._ctx);
				this._drawWatermark(this._ctx);
				this._drawSources(this._ctx);
			}
		}
		this._drawCrosshair(this._topCtx);
	}

	public priceAxisWidget(): PriceAxisWidget | null {
		return this._priceAxisWidget;
	}

	private _backgroundColor(): string {
		return this._chart.options().layout.backgroundColor;
	}

	private _onStateDestroyed(): void {
		if (this._state !== null) {
			this._state.onDestroyed().unsubscribeAll(this);
		}

		this._state = null;
	}

	private _drawBackground(ctx: CanvasRenderingContext2D, color: string): void {
		clearRect(ctx, 0, 0, this._size.w, this._size.h, color);
	}

	private _drawGrid(ctx: CanvasRenderingContext2D): void {
		const state = ensureNotNull(this._state);
		const source = this._model().gridSource();
		// NOTE: grid source requires Pane instance for paneViews (for the nonce)
		const paneViews = source.paneViews(state);
		const height = state.height();
		const width = state.width();
		for (const paneView of paneViews) {
			ctx.save();
			const renderer = paneView.renderer(height, width);
			if (renderer !== null) {
				renderer.draw(ctx, false);
			}

			ctx.restore();
		}
	}

	private _drawWatermark(ctx: CanvasRenderingContext2D): void {
		const source = this._model().watermarkSource();
		if (source === null) {
			return;
		}

		const state = ensureNotNull(this._state);
		if (!state.containsSeries()) {
			return;
		}

		const paneViews = source.paneViews();
		const height = state.height();
		const width = state.width();
		for (const paneView of paneViews) {
			ctx.save();
			const renderer = paneView.renderer(height, width);
			if (renderer !== null) {
				renderer.draw(ctx, false);
			}

			ctx.restore();
		}
	}

	private _drawCrosshair(ctx: CanvasRenderingContext2D): void {
		this._drawSource(this._model().crosshairSource(), ctx);
	}

	private _drawSources(ctx: CanvasRenderingContext2D): void {
		const state = ensureNotNull(this._state);
		const sources = state.orderedSources();
		const crosshairSource = this._model().crosshairSource();

		for (const source of sources) {
			this._drawSourceBackground(source, ctx);
		}

		for (const source of sources) {
			if (source !== crosshairSource) {
				this._drawSource(source, ctx);
			}
		}
	}

	private _drawSource(source: IDataSource, ctx: CanvasRenderingContext2D): void {
		const state = ensureNotNull(this._state);
		const paneViews = source.paneViews(state);
		const height = state.height();
		const width = state.width();
		const isHovered = state.model().hoveredSource() === source;

		for (const paneView of paneViews) {
			const renderer = paneView.renderer(height, width);
			if (renderer !== null) {
				ctx.save();
				renderer.draw(ctx, isHovered);
				ctx.restore();
			}
		}
	}

	private _drawSourceBackground(source: IDataSource, ctx: CanvasRenderingContext2D): void {
		const state = ensureNotNull(this._state);
		const paneViews = source.paneViews(state);
		const height = state.height();
		const width = state.width();
		const isHovered = state.model().hoveredSource() === source;

		for (const paneView of paneViews) {
			const renderer = paneView.renderer(height, width);
			if (renderer !== null && renderer.drawBackground !== undefined) {
				ctx.save();
				renderer.drawBackground(ctx, isHovered);
				ctx.restore();
			}
		}
	}

	private _hitTestPaneView(paneViews: ReadonlyArray<IPaneView>, x: Coordinate, y: Coordinate): IPaneView | null {
		for (const paneView of paneViews) {
			const renderer = paneView.renderer(this._size.h, this._size.w);
			if (renderer !== null && renderer.hitTest) {
				const result = renderer.hitTest(x, y);
				if (result) {
					return paneView;
				}
			}
		}

		return null;
	}

	private _recreatePriceAxisWidget(): void {
		this._recreatePriceAxisWidgetImpl();
		this._chart.adjustSize();
	}

	private _recreatePriceAxisWidgetImpl(): void {
		if (this._state === null) {
			return;
		}
		const chart = this._chart;
		const axisPosition = this._state.defaultPriceScale().options().position;
		if (this._priceAxisPosition === axisPosition) {
			return;
		}
		if (this._priceAxisWidget !== null) {
			if (this._priceAxisWidget.isLeft()) {
				this._leftAxisCell.removeChild(this._priceAxisWidget.getElement());
			} else {
				this._rightAxisCell.removeChild(this._priceAxisWidget.getElement());
			}

			this._priceAxisWidget.destroy();
			this._priceAxisWidget = null;
		}

		if (axisPosition !== 'none') {
			const rendererOptionsProvider = chart.model().rendererOptionsProvider();
			this._priceAxisWidget = new PriceAxisWidget(this, chart.options().layout, rendererOptionsProvider, axisPosition);

			if (axisPosition === 'left') {
				this._leftAxisCell.appendChild(this._priceAxisWidget.getElement());
			}

			if (axisPosition === 'right') {
				this._rightAxisCell.appendChild(this._priceAxisWidget.getElement());
			}
		}
		this._priceAxisPosition = axisPosition;
	}

<<<<<<< HEAD
	private _createLogoElement(): void {
		const linkEl = document.createElement('a');
		linkEl.href = `https://www.tradingview.com/?utm_source=${encodeURIComponent(location.href)}&utm_medium=library_new&utm_campaign=lightweight-charts`;
		linkEl.innerText = 'TradingView';
		linkEl.title = 'TradingView Lightweight Charts';
		linkEl.target = '_blank';
		linkEl.rel = 'noopener';

		const style = linkEl.style;
		style.zIndex = '1000';
		style.fontSize = `${LogoConstants.FontSize}pt`;
		style.position = 'absolute';
		style.left = `${LogoConstants.LeftMargin}px`;
		style.bottom = `${LogoConstants.BottomMargin}px`;
		style.textDecoration = 'none';
		style.userSelect = 'none';
		this._paneCell.appendChild(linkEl);
		this._brandingElement = linkEl;
		this._brandingElement.style.fontFamily = defaultFontFamily;
=======
	private _preventCrosshairMove(): boolean {
		return trackCrosshairOnlyAfterLongTap && this._startTrackPoint === null;
	}

	private _preventScroll(): boolean {
		return trackCrosshairOnlyAfterLongTap && this._longTap || this._startTrackPoint !== null;
	}

	private _correctXCoord(x: Coordinate): Coordinate {
		return Math.max(0, Math.min(x, this._size.w - 1)) as Coordinate;
	}

	private _correctYCoord(y: Coordinate): Coordinate {
		return Math.max(0, Math.min(y, this._size.h - 1)) as Coordinate;
	}

	private _setCrosshairPosition(x: Coordinate, y: Coordinate): void {
		this._model().setAndSaveCurrentPosition(this._correctXCoord(x), this._correctYCoord(y), ensureNotNull(this._state));
	}

	private _clearCrosshairPosition(): void {
		this._model().clearCurrentPosition();
	}

	private _tryExitTrackingMode(): void {
		if (this._exitTrackingModeOnNextTry) {
			this._startTrackPoint = null;
			this._clearCrosshairPosition();
		}
	}

	private _startTrackingMode(startTrackPoint: Point, crossHairPosition: Point): void {
		this._startTrackPoint = startTrackPoint;
		this._exitTrackingModeOnNextTry = false;
		this._setCrosshairPosition(crossHairPosition.x, crossHairPosition.y);
		const crosshair = this._model().crosshairSource();
		this._initCrosshairPosition = { x: crosshair.appliedX(), y: crosshair.appliedY() };
	}

	private _model(): ChartModel {
		return this._chart.model();
>>>>>>> 939799a2
	}
}<|MERGE_RESOLUTION|>--- conflicted
+++ resolved
@@ -3,10 +3,6 @@
 import { Delegate } from '../helpers/delegate';
 import { IDestroyable } from '../helpers/idestroyable';
 import { ISubscription } from '../helpers/isubscription';
-<<<<<<< HEAD
-import { defaultFontFamily, makeFont } from '../helpers/make-font';
-=======
->>>>>>> 939799a2
 
 import { ChartModel } from '../model/chart-model';
 import { Coordinate } from '../model/coordinate';
@@ -29,12 +25,6 @@
 export interface HitTestResult {
 	source: IDataSource;
 	view: IPaneView;
-}
-
-const enum LogoConstants {
-	FontSize = 7,
-	LeftMargin = 6,
-	BottomMargin = 4,
 }
 
 export class PaneWidget implements IDestroyable {
@@ -486,15 +476,6 @@
 		resizeCanvas(res, this._size);
 		const ctx = ensureNotNull(getContext2d(res));
 		ctx.drawImage(this._canvas, 0, 0);
-		if (this._brandingElement !== null) {
-			// one point is 1/72 of inch
-			// standard resolution is 96 dime per inch
-			const fontSize = (LogoConstants.FontSize / 72) * 96;
-			ctx.fillStyle = colorWithTransparency(this._chart.options().layout.textColor, 0.9);
-			ctx.font = makeFont(fontSize);
-			ctx.textBaseline = 'bottom';
-			ctx.fillText('TradingView', LogoConstants.LeftMargin, this._size.h - LogoConstants.BottomMargin);
-		}
 		return res;
 	}
 
@@ -699,27 +680,6 @@
 		this._priceAxisPosition = axisPosition;
 	}
 
-<<<<<<< HEAD
-	private _createLogoElement(): void {
-		const linkEl = document.createElement('a');
-		linkEl.href = `https://www.tradingview.com/?utm_source=${encodeURIComponent(location.href)}&utm_medium=library_new&utm_campaign=lightweight-charts`;
-		linkEl.innerText = 'TradingView';
-		linkEl.title = 'TradingView Lightweight Charts';
-		linkEl.target = '_blank';
-		linkEl.rel = 'noopener';
-
-		const style = linkEl.style;
-		style.zIndex = '1000';
-		style.fontSize = `${LogoConstants.FontSize}pt`;
-		style.position = 'absolute';
-		style.left = `${LogoConstants.LeftMargin}px`;
-		style.bottom = `${LogoConstants.BottomMargin}px`;
-		style.textDecoration = 'none';
-		style.userSelect = 'none';
-		this._paneCell.appendChild(linkEl);
-		this._brandingElement = linkEl;
-		this._brandingElement.style.fontFamily = defaultFontFamily;
-=======
 	private _preventCrosshairMove(): boolean {
 		return trackCrosshairOnlyAfterLongTap && this._startTrackPoint === null;
 	}
@@ -761,6 +721,5 @@
 
 	private _model(): ChartModel {
 		return this._chart.model();
->>>>>>> 939799a2
 	}
 }